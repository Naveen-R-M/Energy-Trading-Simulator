--- conflicted
+++ resolved
@@ -286,13 +286,8 @@
 
   const getStatusIcon = (status: TradeStatus) => {
     switch (status) {
-      case "queued":
-<<<<<<< HEAD
       case "pending":
-        return <IconLoading className="text-blue-500" />
-=======
         return <IconLoading className="text-accent" />
->>>>>>> 8a1ab6f4
       case "awarded":
         return <IconCheckCircle className="text-primary" />
       case "rejected":
@@ -304,7 +299,6 @@
 
   const getStatusColor = (status: TradeStatus) => {
     switch (status) {
-      case "queued":
       case "pending":
         return "blue"
       case "awarded":
@@ -334,7 +328,6 @@
           </div>
         </div>
 
-<<<<<<< HEAD
         {/* Fake Mode Toggle */}
         <Card className={`${fakeMode ? 'bg-orange-50 border-orange-200' : 'bg-gray-50 border-gray-200'}`}>
           <div className="flex items-center justify-between">
@@ -342,13 +335,13 @@
               {fakeMode ? (
                 <IconFolder className="text-orange-600" />
               ) : (
-                <IconBug className="text-gray-600" />
+                <IconBug className="text-accent" />
               )}
               <div>
                 <Text className="text-sm font-medium">
                   {fakeMode ? "Fake Mode Active" : "Live Mode"}
                 </Text>
-                <Text className="text-xs text-gray-600 block">
+                <Text className="text-xs text-muted-foreground block">
                   {fakeMode 
                     ? `Orders auto-moderate at ${getNextModerationTime().toLocaleTimeString()} (next 5-min + 45s)` 
                     : "Standard simulation mode"
@@ -363,47 +356,26 @@
                 onChange={setFakeMode}
                 size="small"
               />
-=======
-        {/* Auction Countdown */}
-        <Card className="bg-accent/10 border-accent/20">
-          <div className="flex items-center justify-between">
-            <div className="flex items-center gap-2">
-              <IconClockCircle className="text-accent" />
-              <Text className="text-sm font-medium text-foreground">DA Auction Close</Text>
-            </div>
-            <div className="text-right">
-              <Text className="text-lg font-mono font-bold text-accent">
-                {String(timeToClose.hours).padStart(2, "0")}:{String(timeToClose.minutes).padStart(2, "0")}:
-                {String(timeToClose.seconds).padStart(2, "0")}
-              </Text>
-              <Text className="text-xs text-muted-foreground">until 11:00 AM ET</Text>
->>>>>>> 8a1ab6f4
             </div>
           </div>
         </Card>
 
         {/* Auction Countdown - only show in live mode */}
         {!fakeMode && (
-          <Card className="bg-blue-50 border-blue-200">
+          <Card className="bg-accent/10 border-accent/20">
             <div className="flex items-center justify-between">
               <div className="flex items-center gap-2">
-                <IconClockCircle className="text-blue-600" />
-                <Text className="text-sm font-medium">DA Auction Close</Text>
+                <IconClockCircle className="text-accent" />
+                <Text className="text-sm font-medium text-foreground">DA Auction Close</Text>
               </div>
               <div className="text-right">
-                <Text className="text-lg font-mono font-bold text-blue-700">
+                <Text className="text-lg font-mono font-bold text-accent">
                   {String(timeToClose.hours).padStart(2, "0")}:{String(timeToClose.minutes).padStart(2, "0")}:
                   {String(timeToClose.seconds).padStart(2, "0")}
                 </Text>
-                <Text className="text-xs text-gray-600">until 11:00 AM ET</Text>
+                <Text className="text-xs text-muted-foreground">until 11:00 AM ET</Text>
               </div>
             </div>
-            <Progress
-              percent={Math.max(0, 100 - (timeToClose.totalSeconds / (11 * 3600)) * 100)}
-              size="small"
-              className="mt-2"
-              showText={false}
-            />
           </Card>
         )}
 
@@ -411,8 +383,7 @@
         <div className="space-y-4">
           {/* Hour Selection */}
           <div>
-<<<<<<< HEAD
-            <Text className="text-sm font-medium mb-2 block">Delivery Hour</Text>
+            <Text className="text-sm font-medium mb-2 block text-foreground">Delivery Hour</Text>
             {fakeMode ? (
               <div className="p-3 bg-orange-50 border border-orange-200 rounded">
                 <div className="flex items-center justify-between mb-2">
@@ -423,21 +394,6 @@
                     <Text className="text-xs text-orange-600">
                       Fake mode uses current time + 1 hour
                     </Text>
-=======
-            <Text className="text-sm font-medium mb-2 block text-foreground">Delivery Hour</Text>
-            <Select
-              value={selectedHour}
-              onChange={setSelectedHour}
-              style={{ width: "100%" }}
-              placeholder="Select hour"
-              disabled={!isTradingAllowed}
-            >
-              {hourOptions.map((option) => (
-                <Option key={option.value} value={option.value} disabled={option.disabled}>
-                  <div className="flex justify-between">
-                    <span>{option.label}</span>
-                    <span className="text-muted-foreground text-xs">~${getDaLmpForHour(option.value).toFixed(2)}</span>
->>>>>>> 8a1ab6f4
                   </div>
                   <Text className="text-xs text-orange-500">
                     ~${getDaLmpForHour(fakeHour).toFixed(2)}
@@ -462,7 +418,7 @@
                   <Option key={option.value} value={option.value} disabled={option.disabled}>
                     <div className="flex justify-between">
                       <span>{option.label}</span>
-                      <span className="text-gray-500 text-xs">~${getDaLmpForHour(option.value).toFixed(2)}</span>
+                      <span className="text-muted-foreground text-xs">~${getDaLmpForHour(option.value).toFixed(2)}</span>
                     </div>
                   </Option>
                 ))}
@@ -472,13 +428,8 @@
 
           {/* Side Selection */}
           <div>
-<<<<<<< HEAD
-            <Text className="text-sm font-medium mb-2 block">Side</Text>
+            <Text className="text-sm font-medium mb-2 block text-foreground">Side</Text>
             <RadioGroup value={side} onChange={setSide} disabled={!isTradingAllowed && !fakeMode}>
-=======
-            <Text className="text-sm font-medium mb-2 block text-foreground">Side</Text>
-            <RadioGroup value={side} onChange={setSide} disabled={!isTradingAllowed}>
->>>>>>> 8a1ab6f4
               <Radio value="Buy">
                 <span className="text-primary font-medium">Buy</span>
                 <Text className="text-xs text-muted-foreground ml-2">Long position</Text>
@@ -577,34 +528,23 @@
               <Text className="text-sm font-medium mb-3 block text-foreground">Recent Tickets</Text>
               <div className="space-y-2 max-h-40 overflow-y-auto">
                 {tickets.slice(-3).map((ticket, index) => (
-<<<<<<< HEAD
-                  <Card key={index} className={ticket.isFake ? "bg-orange-50 border-orange-200" : "bg-gray-50"}>
-=======
-                  <Card key={index} className="bg-card border-border">
->>>>>>> 8a1ab6f4
+                  <Card key={index} className={ticket.isFake ? "bg-orange-50 border-orange-200" : "bg-card border-border"}>
                     <div className="flex items-center justify-between">
                       <div className="flex items-center gap-2">
                         {getStatusIcon(ticket.status)}
                         <div>
-<<<<<<< HEAD
                           <div className="flex items-center gap-2">
-                            <Text className="text-sm font-medium">
+                            <Text className="text-sm font-medium text-foreground">
                               {ticket.side} {ticket.quantity} MWh @ H{ticket.hour}
                             </Text>
                             {ticket.isFake && (
                               <Badge color="orange" text="FAKE" />
                             )}
                           </div>
-                          <Text className="text-xs text-gray-500">Limit: ${ticket.limitPrice.toFixed(2)}</Text>
+                          <Text className="text-xs text-muted-foreground">Limit: ${ticket.limitPrice.toFixed(2)}</Text>
                           {ticket.orderId && (
-                            <Text className="text-xs text-gray-400">ID: {ticket.orderId.substring(0, 8)}...</Text>
+                            <Text className="text-xs text-muted-foreground">ID: {ticket.orderId.substring(0, 8)}...</Text>
                           )}
-=======
-                          <Text className="text-sm font-medium text-foreground">
-                            {ticket.side} {ticket.quantity} MWh @ H{ticket.hour}
-                          </Text>
-                          <Text className="text-xs text-muted-foreground">Limit: ${ticket.limitPrice.toFixed(2)}</Text>
->>>>>>> 8a1ab6f4
                         </div>
                       </div>
                       <div className="text-right">
