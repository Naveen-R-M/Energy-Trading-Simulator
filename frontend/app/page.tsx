--- conflicted
+++ resolved
@@ -3,20 +3,6 @@
 import { useState, useEffect } from "react"
 import { ConfigProvider } from "@arco-design/web-react"
 import "@arco-design/web-react/dist/css/arco.css"
-<<<<<<< HEAD
-import MarketHeader from "@/components/market-header"
-import LivePriceStrip from "@/components/live-price-strip"
-import ChartsRow from "@/components/charts-row"
-import LoadChart from "@/components/load-chart"
-import ContextTiles from "@/components/context-tiles"
-import TradeTicketPanel from "@/components/trade-ticket-panel"
-import PositionsTable from "@/components/positions-table"
-import SettingsPanel from "@/components/settings-panel"
-import AlertsPanel from "@/components/alerts-panel"
-import PositionsManager from "@/components/positions-manager"
-
-// Mock data types
-=======
 
 // Import your existing components with all backend logic preserved
 import ChartsRowGlass from "@/components/charts-row-glass"
@@ -25,7 +11,6 @@
 import PositionsTableGlass from "@/components/positions-table-glass"
 
 // Keep your existing data types unchanged
->>>>>>> 8a1ab6f4
 export interface LMPData {
   timestamp: string
   lmp: number
@@ -226,6 +211,9 @@
                 </div>
               </div>
 
+              {/* Positions Table */}
+              <div className="lg:col-span-2">
+                <PositionsManager />
               {/* Right - Trade Button */}
               <button 
                 onClick={() => setIsTradeDrawerOpen(true)}
@@ -366,11 +354,6 @@
                 </div>
               </div>
 
-<<<<<<< HEAD
-              {/* Positions Table */}
-              <div className="lg:col-span-2">
-                <PositionsManager />
-=======
               {/* Right Column - Trading */}
               <div className="col-span-4 space-y-6">
                 
@@ -389,7 +372,6 @@
                     currentTime={currentTime} 
                   />
                 </div>
->>>>>>> 8a1ab6f4
               </div>
             </div>
           </div>
